"""
URL configuration for backend project.

The `urlpatterns` list routes URLs to views. For more information please see:
    https://docs.djangoproject.com/en/5.2/topics/http/urls/
Examples:
Function views
    1. Add an import:  from my_app import views
    2. Add a URL to urlpatterns:  path('', views.home, name='home')
Class-based views
    1. Add an import:  from other_app.views import Home
    2. Add a URL to urlpatterns:  path('', Home.as_view(), name='home')
Including another URLconf
    1. Import the include() function: from django.urls import include, path
    2. Add a URL to urlpatterns:  path('blog/', include('blog.urls'))
"""
# backend/urls.py
from django.contrib import admin
from django.urls import path
import views

from backend.mlapi.views import (
    index,
    health,
    predict,
    predict_csv,
    feature_importances,
    train_csv,
    check_exo_csv,
    check_exo_status_csv,
    koi_status,
    evaluate_pair_csv,   # <-- pairwise compare endpoint
)

urlpatterns = [
<<<<<<< HEAD
    path('admin/', admin.site.urls),
    path("ping/", views.ping),
    path("run/", views.run_model)
]
=======
    path("", index),
    path("admin/", admin.site.urls),

    # health
    path("api/health", health),

    # predictions
    path("api/predict", predict),
    path("api/predict_csv", predict_csv),
    path("api/feature_importances", feature_importances),

    # training
    path("api/train_csv", train_csv),

    # checking / enrichment
    path("api/check_exo_csv", check_exo_csv),
    path("api/check_exo_status_csv", check_exo_status_csv),

    # KOI lookup
    path("api/koi_status", koi_status),

    # evaluation (compare two CSV files: actual vs exo_check_results.csv)
    path("api/evaluate_pair_csv", evaluate_pair_csv),
]





>>>>>>> d2e1b116
<|MERGE_RESOLUTION|>--- conflicted
+++ resolved
@@ -14,12 +14,11 @@
     1. Import the include() function: from django.urls import include, path
     2. Add a URL to urlpatterns:  path('blog/', include('blog.urls'))
 """
-# backend/urls.py
 from django.contrib import admin
 from django.urls import path
 import views
 
-from backend.mlapi.views import (
+from mlapi.views import (
     index,
     health,
     predict,
@@ -33,14 +32,10 @@
 )
 
 urlpatterns = [
-<<<<<<< HEAD
     path('admin/', admin.site.urls),
     path("ping/", views.ping),
-    path("run/", views.run_model)
-]
-=======
+    path("run/", views.run_model),
     path("", index),
-    path("admin/", admin.site.urls),
 
     # health
     path("api/health", health),
@@ -68,4 +63,3 @@
 
 
 
->>>>>>> d2e1b116
